--- conflicted
+++ resolved
@@ -11,7 +11,6 @@
 pelite = "0.10"
 include-bytes-zstd = { version = "0.1", optional = true }
 registry = "1.3"
-<<<<<<< HEAD
 bsdiff = "0.2.1"
 sha2 = "0.10.9"
 self_update = { version = "0.42.0", features = ["rustls"] }
@@ -20,10 +19,8 @@
 chrono = { version = "0.4", features = ["serde"] }
 steamlocate = "2.0.1"
 zstd = "0.13.3"
-=======
 once_cell = "1.19"
 rust-i18n = "2.3.1"
->>>>>>> 1dacddf6
 
 [dependencies.windows]
 version = "0.58"
@@ -36,13 +33,10 @@
     "Win32_UI_Shell",
     "Win32_UI_Input_KeyboardAndMouse",
     "Win32_System_Diagnostics_ToolHelp",
-<<<<<<< HEAD
-    "Win32_UI_Controls"
-=======
+    "Win32_UI_Controls",
     "Win32_Foundation",
     "Win32_UI",
     "Win32_Globalization"
->>>>>>> 1dacddf6
 ]
 
 [build-dependencies]
