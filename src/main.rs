--- conflicted
+++ resolved
@@ -15,13 +15,10 @@
 extern crate include_bytes_zstd;
 
 fn main() -> Result<(), installer::Error> {
-<<<<<<< HEAD
     let update_status = updater::run_update_check();
 
-=======
     // Set language by system language
     i18n::init_locale();
->>>>>>> 1dacddf6
 
     // Command line interface / Unattended mode
     if cli::run(&update_status)? {
