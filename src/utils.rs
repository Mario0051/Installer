--- conflicted
+++ resolved
@@ -1,11 +1,7 @@
-<<<<<<< HEAD
 use sha2::{Digest, Sha256};
 use std::{ffi::{CStr, OsString, CString}, os::windows::ffi::OsStringExt, path::{Path, PathBuf}, fs::File, io::{Read, Write}};
+use crate::i18n::{t};
 
-=======
-use std::{ffi::{CStr, OsString}, os::windows::ffi::OsStringExt, path::{Path, PathBuf}};
-use crate::i18n::{t};
->>>>>>> 1dacddf6
 use pelite::resources::version_info::VersionInfo;
 use windows::{
     core::HSTRING,
@@ -146,7 +142,7 @@
 pub fn verify_file_hash(path: &Path, expected_hash: &str) -> Result<(), String> {
     let mut file = match File::open(path) {
         Ok(f) => f,
-        Err(e) => return Err(format!("Could not open file: {}", e)),
+        Err(e) => return Err(t!("details.hash_error.open_file", error = e.to_string())),
     };
 
     let mut hasher = Sha256::new();
@@ -155,7 +151,7 @@
     loop {
         let n = match file.read(&mut buffer) {
             Ok(n) => n,
-            Err(e) => return Err(format!("Could not read file: {}", e)),
+            Err(e) => return Err(t!("details.hash_error.read_file", error = e.to_string())),
         };
         if n == 0 {
             break;
@@ -168,9 +164,10 @@
     if found_hash.to_lowercase() == expected_hash.to_lowercase() {
         Ok(())
     } else {
-        Err(format!(
-            "Hash mismatch. Expected {}, but found {}",
-            expected_hash, found_hash
+        Err(t!(
+            "details.hash_error.mismatch",
+            expected = expected_hash,
+            found = found_hash
         ))
     }
 }
